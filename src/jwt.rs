--- conflicted
+++ resolved
@@ -3,12 +3,7 @@
 use base64::engine::general_purpose::STANDARD_NO_PAD;
 use jwt_simple::prelude::*;
 use reqwest::header::{CACHE_CONTROL, EXPIRES};
-<<<<<<< HEAD
-use rustls::crypto::aws_lc_rs::default_provider;
-use rustls::{ClientConfig, RootCertStore};
-=======
 use reqwest::{Certificate, Client};
->>>>>>> 14c8b4b7
 use serde::de::DeserializeOwned;
 use serde::{Deserialize, Serialize};
 use serde_json::Value;
@@ -155,26 +150,10 @@
         let client = match &self.ca {
             None => client,
             Some(ca) => {
-<<<<<<< HEAD
-                let mut root_store = RootCertStore::empty();
-
-                let pem_bytes = ca.as_bytes();
-                for cert in rustls_pemfile::certs(&mut &*pem_bytes) {
-                    root_store.add(cert?)?;
-                }
-
-                let tls_config = ClientConfig::builder_with_provider(Arc::new(default_provider()))
-                    .with_safe_default_protocol_versions()?
-                    .with_root_certificates(root_store)
-                    .with_no_client_auth();
-
-                client.use_preconfigured_tls(tls_config)
-=======
                 let cert =
                     Certificate::from_pem(ca.as_bytes()).context("Invalid CA certificate")?;
                 client.add_root_certificate(cert)
->>>>>>> 14c8b4b7
-            }
+              }
         };
 
         client.build().context("Failed to build HTTP client")
